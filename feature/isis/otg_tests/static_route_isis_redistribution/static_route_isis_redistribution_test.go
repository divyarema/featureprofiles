// Copyright 2024 Google LLC
//
// Licensed under the Apache License, Version 2.0 (the "License");
// you may not use this file except in compliance with the License.
// You may obtain a copy of the License at
//
//     http://www.apache.org/licenses/LICENSE-2.0
//
// Unless required by applicable law or agreed to in writing, software
// distributed under the License is distributed on an "AS IS" BASIS,
// WITHOUT WARRANTIES OR CONDITIONS OF ANY KIND, either express or implied.
// See the License for the specific language governing permissions and
// limitations under the License.

package static_route_isis_redistribution_test

import (
	"context"
	"encoding/json"
	"fmt"
	"strconv"
	"testing"
	"time"

	"github.com/open-traffic-generator/snappi/gosnappi"
	"github.com/openconfig/featureprofiles/internal/deviations"
	"github.com/openconfig/featureprofiles/internal/fptest"
	"github.com/openconfig/featureprofiles/internal/isissession"
	"github.com/openconfig/featureprofiles/internal/otgutils"
	gpb "github.com/openconfig/gnmi/proto/gnmi"
	"github.com/openconfig/ondatra"
	"github.com/openconfig/ondatra/gnmi"
	"github.com/openconfig/ondatra/gnmi/oc"
	otgtelemetry "github.com/openconfig/ondatra/gnmi/otg"
	"github.com/openconfig/ygnmi/ygnmi"
	"github.com/openconfig/ygot/ygot"
)

const (
	lossTolerance   = float64(1)
	ipv4PrefixLen   = 30
	ipv6PrefixLen   = 126
	v4Route         = "192.168.10.0"
	v4TrafficStart  = "192.168.10.1"
	v4RoutePrefix   = uint32(24)
	v6Route         = "2024:db8:128:128:0:0:0:0"
	v6TrafficStart  = "2024:db8:128:128::1"
	v6RoutePrefix   = uint32(64)
	dp2v4Route      = "192.168.1.4"
	dp2v4Prefix     = uint32(30)
	dp2v6Route      = "2001:DB8::0"
	dp2v6Prefix     = uint32(126)
	v4Flow          = "v4Flow"
	v6Flow          = "v6Flow"
	trafficDuration = 30 * time.Second
	prefixMatch     = "exact"
	v4RoutePolicy   = "route-policy-v4"
	v4Statement     = "statement-v4"
	v4PrefixSet     = "prefix-set-v4"
	v6RoutePolicy   = "route-policy-v6"
	v6Statement     = "statement-v6"
	v6PrefixSet     = "prefix-set-v6"
	protoSrc        = oc.PolicyTypes_INSTALL_PROTOCOL_TYPE_STATIC
	protoDst        = oc.PolicyTypes_INSTALL_PROTOCOL_TYPE_ISIS
	dummyV6         = "2001:db8::192:0:2:d"
	dummyMAC        = "00:1A:11:00:0A:BC"
<<<<<<< HEAD
	tagValue        = 100
	v4Tag           = 40
	v6Tag           = 60
	v4Metric        = uint32(104)
	v6Metric        = uint32(106)
	isisMetric      = uint32(1000)
	metricZero      = uint32(0)
	shouldBePresent = true
=======
	V4tagValue      = 40
	V6tagValue      = 60
>>>>>>> ebde2474
)

var (
	advertisedIPv4 = ipAddr{address: dp2v4Route, prefix: dp2v4Prefix}
	advertisedIPv6 = ipAddr{address: dp2v6Route, prefix: dp2v6Prefix}
)

func TestMain(m *testing.M) {
	fptest.RunTests(m)
}

type ipAddr struct {
	address string
	prefix  uint32
}

type TableConnectionConfig struct {
	ImportPolicy             []string `json:"import-policy"`
	DisableMetricPropagation bool     `json:"disable-metric-propagation"`
	DstProtocol              string   `json:"dst-protocol"`
	AddressFamily            string   `json:"address-family"`
	SrcProtocol              string   `json:"src-protocol"`
}

func getAndVerifyIsisImportPolicy(t *testing.T,
	dut *ondatra.DUTDevice, DisableMetricValue bool,
	RplName string, addressFamily string) {

	gnmiClient := dut.RawAPIs().GNMI(t)
	getResponse, err := gnmiClient.Get(context.Background(), &gpb.GetRequest{
		Path: []*gpb.Path{{
			Elem: []*gpb.PathElem{
				{Name: "network-instances"},
				{Name: "network-instance", Key: map[string]string{"name": "DEFAULT"}},
				{Name: "table-connections"},
				{Name: "table-connection", Key: map[string]string{
					"src-protocol":   "STATIC",
					"dst-protocol":   "ISIS",
					"address-family": addressFamily}},
				{Name: "config"},
			},
		}},
		Type:     gpb.GetRequest_CONFIG,
		Encoding: gpb.Encoding_JSON_IETF,
	})

	if err != nil {
		t.Fatalf("failed due to %v", err)
	}
	t.Log("Received parameters of table connections")

	t.Log("Verify Get outputs ")
	for _, notification := range getResponse.Notification {
		for _, update := range notification.Update {
			if update.Path != nil {
				var config TableConnectionConfig
				err = json.Unmarshal(update.Val.GetJsonIetfVal(), &config)
				if err != nil {
					t.Fatalf("Failed to unmarshal JSON: %v", err)
				}
				if config.SrcProtocol != "openconfig-policy-types:STATIC" {
					t.Fatalf("src-protocol is not set to STATIC as expected")
				}
				if config.DstProtocol != "openconfig-policy-types:ISIS" {
					t.Fatalf("dst-protocol is not set to ISIS as expected")
				}
				addressFamilyMatchString := fmt.Sprintf("openconfig-types:%s", addressFamily)
				if config.AddressFamily != addressFamilyMatchString {
					t.Fatalf("address-family is not set to %s as expected", addressFamily)
				}
				if !deviations.SkipSettingDisableMetricPropagation(dut) {
					if config.DisableMetricPropagation != DisableMetricValue {
						t.Fatalf("disable-metric-propagation is not set to %v as expected", DisableMetricValue)
					}
				}
				for _, i := range config.ImportPolicy {
					if i != RplName {
						t.Fatalf("import-policy is not set to %s as expected", RplName)
					}
				}
				t.Logf("Table Connection Details:\n"+
					"SRC PROTO GOT %v WANT STATIC\n"+
					"DST PROTO GOT %v WANT ISIS\n"+
					"ADDRESS FAMILY GOT %v WANT %v\n"+
					"DISABLEMETRICPROPAGATION GOT %v WANT %v\n", config.SrcProtocol,
					config.DstProtocol, config.AddressFamily, addressFamily,
					config.DisableMetricPropagation, DisableMetricValue)
			}
		}
	}
}

func isisImportPolicyConfig(t *testing.T, dut *ondatra.DUTDevice, policyName string,
	srcProto oc.E_PolicyTypes_INSTALL_PROTOCOL_TYPE,
	dstProto oc.E_PolicyTypes_INSTALL_PROTOCOL_TYPE,
	addfmly oc.E_Types_ADDRESS_FAMILY,
	metricPropagation bool) {

	t.Log("configure redistribution under isis")

	dni := deviations.DefaultNetworkInstance(dut)

	batchSet := &gnmi.SetBatch{}
	d := oc.Root{}
	tableConn := d.GetOrCreateNetworkInstance(dni).GetOrCreateTableConnection(srcProto, dstProto, addfmly)
	tableConn.SetImportPolicy([]string{policyName})
	if !deviations.SkipSettingDisableMetricPropagation(dut) {
		tableConn.SetDisableMetricPropagation(metricPropagation)
	}
	if deviations.EnableTableConnections(dut) {
		fptest.ConfigEnableTbNative(t, dut)
	}
	gnmi.BatchReplace(batchSet, gnmi.OC().NetworkInstance(dni).TableConnection(srcProto, dstProto, addfmly).Config(), tableConn)

	if deviations.SamePolicyAttachedToAllAfis(dut) {
		if addfmly == oc.Types_ADDRESS_FAMILY_IPV4 {
			addfmly = oc.Types_ADDRESS_FAMILY_IPV6
		} else {
			addfmly = oc.Types_ADDRESS_FAMILY_IPV4
		}
		tableConn1 := d.GetOrCreateNetworkInstance(dni).GetOrCreateTableConnection(srcProto, dstProto, addfmly)
		tableConn1.SetImportPolicy([]string{policyName})
		if !deviations.SkipSettingDisableMetricPropagation(dut) {
			tableConn1.SetDisableMetricPropagation(metricPropagation)
		}
		gnmi.BatchReplace(batchSet, gnmi.OC().NetworkInstance(dni).TableConnection(srcProto, dstProto, addfmly).Config(), tableConn1)
	}

	batchSet.Set(t, dut)
}

func configureRoutePolicy(dut *ondatra.DUTDevice, rplName string, statement string, prefixSetCond, tagSetCond bool,
	rplType oc.E_RoutingPolicy_PolicyResultType) (*oc.RoutingPolicy, error) {

	d := &oc.Root{}
	rp := d.GetOrCreateRoutingPolicy()
	pdef := rp.GetOrCreatePolicyDefinition(rplName)

	if prefixSetCond {
		// Condition for prefix set configuration
		stmt1, err := pdef.AppendNewStatement(v4Statement)
		if err != nil {
			return nil, err
		}
		v4Prefix := v4Route + "/" + strconv.FormatUint(uint64(v4RoutePrefix), 10)
		pset := rp.GetOrCreateDefinedSets().GetOrCreatePrefixSet(v4PrefixSet)
		pset.GetOrCreatePrefix(v4Prefix, prefixMatch)
		if !deviations.SkipPrefixSetMode(dut) {
			pset.SetMode(oc.PrefixSet_Mode_IPV4)
		}
		stmt1.GetOrCreateConditions().GetOrCreateMatchPrefixSet().SetPrefixSet(v4PrefixSet)
		stmt1.GetOrCreateActions().SetPolicyResult(rplType)
		stmt1.GetOrCreateActions().GetOrCreateIsisActions().SetSetLevel(2)
		stmt1.GetOrCreateActions().GetOrCreateIsisActions().SetSetMetricStyleType(oc.IsisPolicy_MetricStyle_WIDE_METRIC)
		stmt1.GetOrCreateActions().GetOrCreateIsisActions().SetSetMetric(isisMetric)

		stmt2, err := pdef.AppendNewStatement(v6Statement)
		if err != nil {
			return nil, err
		}
		v6Prefix := v6Route + "/" + strconv.FormatUint(uint64(v6RoutePrefix), 10)
		pset = rp.GetOrCreateDefinedSets().GetOrCreatePrefixSet(v6PrefixSet)
		pset.GetOrCreatePrefix(v6Prefix, prefixMatch)
		if !deviations.SkipPrefixSetMode(dut) {
			pset.SetMode(oc.PrefixSet_Mode_IPV6)
		}
		stmt2.GetOrCreateConditions().GetOrCreateMatchPrefixSet().SetPrefixSet(v6PrefixSet)
		stmt2.GetOrCreateActions().SetPolicyResult(rplType)
		stmt2.GetOrCreateActions().GetOrCreateIsisActions().SetSetLevel(2)
		stmt2.GetOrCreateActions().GetOrCreateIsisActions().SetSetMetricStyleType(oc.IsisPolicy_MetricStyle_WIDE_METRIC)
		stmt2.GetOrCreateActions().GetOrCreateIsisActions().SetSetMetric(isisMetric)
	} else if tagSetCond {
		// Condition for tag set configuration
		stmt1, err := pdef.AppendNewStatement(v4Statement)
		if err != nil {
			return nil, err
		}
		v4tagSet := getTagSetName(dut, rplName, v4Statement, "v4")
		tagSet1 := rp.GetOrCreateDefinedSets().GetOrCreateTagSet(v4tagSet)
		tagSet1.SetTagValue([]oc.RoutingPolicy_DefinedSets_TagSet_TagValue_Union{oc.UnionUint32(V4tagValue)})
		stmt1.GetOrCreateConditions().GetOrCreateMatchTagSet().SetTagSet(v4tagSet)
		stmt1.GetOrCreateActions().SetPolicyResult(rplType)

		stmt2, err := pdef.AppendNewStatement(v6Statement)
		if err != nil {
			return nil, err
		}
		v6tagSet := getTagSetName(dut, rplName, v6Statement, "v6")
		tagSet2 := rp.GetOrCreateDefinedSets().GetOrCreateTagSet(v6tagSet)
		tagSet2.SetTagValue([]oc.RoutingPolicy_DefinedSets_TagSet_TagValue_Union{oc.UnionUint32(V6tagValue)})
		stmt2.GetOrCreateConditions().GetOrCreateMatchTagSet().SetTagSet(v6tagSet)
		stmt2.GetOrCreateActions().SetPolicyResult(rplType)
	} else {
		// Create a common statement
		stmt, err := pdef.AppendNewStatement(statement)
		if err != nil {
			return nil, err
		}
		stmt.GetOrCreateActions().SetPolicyResult(rplType)
	}

	return rp, nil
}

func configureStaticRoute(t *testing.T,
	dut *ondatra.DUTDevice,
	ipv4Route string,
	ipv4Mask string,
	tagValueV4 uint32,
	metricValueV4 uint32,
	ipv6Route string,
	ipv6Mask string,
	tagValueV6 uint32,
	metricValueV6 uint32) {

	staticRoute1 := ipv4Route + "/" + ipv4Mask
	staticRoute2 := ipv6Route + "/" + ipv6Mask

	ni := oc.NetworkInstance{Name: ygot.String(deviations.DefaultNetworkInstance(dut))}
	static := ni.GetOrCreateProtocol(oc.PolicyTypes_INSTALL_PROTOCOL_TYPE_STATIC, deviations.StaticProtocolName(dut))
	sr := static.GetOrCreateStatic(staticRoute1)
	sr.SetTag, _ = sr.To_NetworkInstance_Protocol_Static_SetTag_Union(tagValueV4)
	nh := sr.GetOrCreateNextHop("0")
	nh.NextHop = oc.UnionString(isissession.ATEISISAttrs.IPv4)
	nh.Metric = ygot.Uint32(metricValueV4)

	sr2 := static.GetOrCreateStatic(staticRoute2)
	sr2.SetTag, _ = sr.To_NetworkInstance_Protocol_Static_SetTag_Union(tagValueV6)
	nh2 := sr2.GetOrCreateNextHop("0")
	nh2.NextHop = oc.UnionString(isissession.ATEISISAttrs.IPv6)
	nh2.Metric = ygot.Uint32(metricValueV6)

	gnmi.Update(t, dut, gnmi.OC().NetworkInstance(deviations.DefaultNetworkInstance(dut)).Protocol(
		oc.PolicyTypes_INSTALL_PROTOCOL_TYPE_STATIC,
		deviations.StaticProtocolName(dut)).Config(),
		static)
}

func configureOTGFlows(t *testing.T, top gosnappi.Config, ts *isissession.TestSession) {
	t.Helper()

	srcV4 := ts.ATEIntf2.Ethernets().Items()[0].Ipv4Addresses().Items()[0]
	srcV6 := ts.ATEIntf2.Ethernets().Items()[0].Ipv6Addresses().Items()[0]

	dst1V4 := ts.ATEIntf1.Ethernets().Items()[0].Ipv4Addresses().Items()[0]
	dst1V6 := ts.ATEIntf1.Ethernets().Items()[0].Ipv6Addresses().Items()[0]

	v4F := top.Flows().Add()
	v4F.SetName(v4Flow).Metrics().SetEnable(true)
	v4F.TxRx().Device().SetTxNames([]string{srcV4.Name()}).SetRxNames([]string{dst1V4.Name()})

	v4FEth := v4F.Packet().Add().Ethernet()
	v4FEth.Src().SetValue(isissession.ATETrafficAttrs.MAC)

	v4FIp := v4F.Packet().Add().Ipv4()
	v4FIp.Src().SetValue(srcV4.Address())
	v4FIp.Dst().Increment().SetStart(v4TrafficStart).SetCount(254)

	eth := v4F.EgressPacket().Add().Ethernet()
	ethTag := eth.Dst().MetricTags().Add()
	ethTag.SetName("MACTrackingv4").SetOffset(36).SetLength(12)

	v6F := top.Flows().Add()
	v6F.SetName(v6Flow).Metrics().SetEnable(true)
	v6F.TxRx().Device().SetTxNames([]string{srcV6.Name()}).SetRxNames([]string{dst1V6.Name()})

	v6FEth := v6F.Packet().Add().Ethernet()
	v6FEth.Src().SetValue(isissession.ATETrafficAttrs.MAC)

	v6FIP := v6F.Packet().Add().Ipv6()
	v6FIP.Src().SetValue(srcV6.Address())
	v6FIP.Dst().Increment().SetStart(v6TrafficStart).SetCount(1)

	eth = v6F.EgressPacket().Add().Ethernet()
	ethTag = eth.Dst().MetricTags().Add()
	ethTag.SetName("MACTrackingv6").SetOffset(36).SetLength(12)
}

func advertiseRoutesWithISIS(t *testing.T, ts *isissession.TestSession) {
	t.Helper()

	// configure emulated network params
	net2v4 := ts.ATEIntf1.Isis().V4Routes().Add().SetName("v4-isisNet-dev1").SetLinkMetric(10)
	net2v4.Addresses().Add().SetAddress(advertisedIPv4.address).SetPrefix(advertisedIPv4.prefix)
	net2v6 := ts.ATEIntf1.Isis().V6Routes().Add().SetName("v6-isisNet-dev1").SetLinkMetric(10)
	net2v6.Addresses().Add().SetAddress(advertisedIPv6.address).SetPrefix(advertisedIPv6.prefix)
}

func verifyRplConfig(t *testing.T, dut *ondatra.DUTDevice, tagSetName string, tagValue oc.UnionUint32) {
	tagSetState := gnmi.Get(t, dut, gnmi.OC().RoutingPolicy().DefinedSets().TagSet(tagSetName).TagValue().State())
	tagNameState := gnmi.Get(t, dut, gnmi.OC().RoutingPolicy().DefinedSets().TagSet(tagSetName).Name().State())

	setTagValue := []oc.RoutingPolicy_DefinedSets_TagSet_TagValue_Union{tagValue}

	for _, value := range tagSetState {
		configuredTagValue := []oc.RoutingPolicy_DefinedSets_TagSet_TagValue_Union{value}
		if setTagValue[0] == configuredTagValue[0] {
			t.Logf("Passed: setTagValue is %v and configuredTagValue is %v", setTagValue[0], configuredTagValue[0])
		} else {
			t.Errorf("Failed: setTagValue is %v and configuredTagValue is %v", setTagValue[0], configuredTagValue[0])
		}
	}
	t.Logf("verify tag name matches expected")
	if tagNameState != tagSetName {
		t.Errorf("Failed to get tag-set name got %s wanted %s", tagNameState, tagSetName)
	} else {
		t.Logf("Passed Found tag-set name got %s wanted %s", tagNameState, tagSetName)
	}
}

func getTagSetName(dut *ondatra.DUTDevice, policyName, stmtName, afStr string) string {
	if deviations.RoutingPolicyTagSetEmbedded(dut) {
		return fmt.Sprintf("%s %s", policyName, stmtName)
	}
	return fmt.Sprintf("tag-set-%s", afStr)
}

func verifyPrefix(t *testing.T, ts *isissession.TestSession, shouldBePresent bool) {

	t.Run("Verify Route on OTG", func(t *testing.T) {
		_, ok := gnmi.WatchAll(t, ts.ATE.OTG(), gnmi.OTG().IsisRouter("devIsis").LinkStateDatabase().LspsAny().Tlvs().ExtendedIpv4Reachability().Prefix(v4Route).State(), 30*time.Second, func(v *ygnmi.Value[*otgtelemetry.IsisRouter_LinkStateDatabase_Lsps_Tlvs_ExtendedIpv4Reachability_Prefix]) bool {
			prefix, present := v.Val()
			return present && prefix.GetPrefix() == v4Route
		}).Await(t)
		if shouldBePresent {
			if !ok {
				t.Errorf("Prefix not found, want: %s", v4Route)
			}
		} else {
			if ok {
				t.Errorf("Prefix found, not want: %s", v4Route)
			}
		}
	})
}

func verifyV6Prefix(t *testing.T, ts *isissession.TestSession, shouldBePresent bool) {

	t.Run("Verify Route on OTG", func(t *testing.T) {
		_, ok := gnmi.WatchAll(t, ts.ATE.OTG(), gnmi.OTG().IsisRouter("devIsis").LinkStateDatabase().LspsAny().Tlvs().Ipv6Reachability().Prefix(v6Route).State(), 30*time.Second, func(v *ygnmi.Value[*otgtelemetry.IsisRouter_LinkStateDatabase_Lsps_Tlvs_Ipv6Reachability_Prefix]) bool {
			prefix, present := v.Val()
			return present && prefix.GetPrefix() == v6Route
		}).Await(t)
		if shouldBePresent {
			if !ok {
				t.Errorf("Prefix not found, want: %s", v6Route)
			}
		} else {
			if ok {
				t.Errorf("Prefix found, not want: %s", v6Route)
			}
		}
	})
}

func verifyPrefixMetric(t *testing.T, ts *isissession.TestSession, expectedMetric uint32) {

	t.Run("Verify Route Metric on OTG", func(t *testing.T) {
		metricInReceivedLsp := gnmi.GetAll(t, ts.ATE.OTG(), gnmi.OTG().IsisRouter("devIsis").LinkStateDatabase().LspsAny().Tlvs().ExtendedIpv4Reachability().Prefix(v4Route).Metric().State())[0]
		if metricInReceivedLsp != expectedMetric {
			t.Errorf("Metric not matched for v4 route. Expected %d got %d ", expectedMetric, metricInReceivedLsp)
		}
	})
}

func verifyV6PrefixMetric(t *testing.T, ts *isissession.TestSession, expectedMetric uint32) {

	t.Run("Verify Route Metric on OTG", func(t *testing.T) {
		metricInReceivedLsp := gnmi.GetAll(t, ts.ATE.OTG(), gnmi.OTG().IsisRouter("devIsis").LinkStateDatabase().LspsAny().Tlvs().Ipv6Reachability().Prefix(v6Route).Metric().State())[0]
		if metricInReceivedLsp != expectedMetric {
			t.Errorf("Metric not matched for v6 route. Expected %d got %d ", expectedMetric, metricInReceivedLsp)
		}
	})
}

func verifyMatchingPrefixWithoutMetricPropagation(t *testing.T, ts *isissession.TestSession) {

	verifyPrefix(t, ts, shouldBePresent)
	if !deviations.SkipSettingDisableMetricPropagation(ts.DUT) {
		verifyPrefixMetric(t, ts, metricZero)
	}
}

func verifyMatchingV6PrefixWithoutMetricPropagation(t *testing.T, ts *isissession.TestSession) {

	verifyV6Prefix(t, ts, shouldBePresent)
	if !deviations.SkipSettingDisableMetricPropagation(ts.DUT) {
		verifyV6PrefixMetric(t, ts, metricZero)
	}
}

func verifyMatchingPrefixWithMetricPropagation(t *testing.T, ts *isissession.TestSession) {

	verifyPrefix(t, ts, shouldBePresent)
	verifyPrefixMetric(t, ts, v4Metric)
}

func verifyMatchingV6PrefixWithMetricPropagation(t *testing.T, ts *isissession.TestSession) {

	verifyV6Prefix(t, ts, shouldBePresent)
	verifyV6PrefixMetric(t, ts, v6Metric)
}

func verifyNonMatchingPrefix(t *testing.T, ts *isissession.TestSession) {

	verifyPrefix(t, ts, !shouldBePresent)
}

func verifyMatchingPrefixWithMetricPropagationWithRoutePolicy(t *testing.T, ts *isissession.TestSession) {

	verifyPrefix(t, ts, shouldBePresent)
	verifyPrefixMetric(t, ts, isisMetric)
}

func verifyMatchingV6PrefixWithMetricPropagationWithRoutePolicy(t *testing.T, ts *isissession.TestSession) {

	verifyV6Prefix(t, ts, shouldBePresent)
	verifyV6PrefixMetric(t, ts, isisMetric)
}

func verifyMatchingPrefixWithTag(t *testing.T, ts *isissession.TestSession) {

	verifyPrefix(t, ts, !shouldBePresent)

	t.Run("Configuring correct tag value", func(t *testing.T) {
		v4tagSet := getTagSetName(ts.DUT, v4RoutePolicy, v4Statement, "v4")
		gnmi.Replace(t, ts.DUT, gnmi.OC().RoutingPolicy().DefinedSets().TagSet(v4tagSet).TagValue().Config(), []oc.RoutingPolicy_DefinedSets_TagSet_TagValue_Union{oc.UnionUint32(v4Tag)})
	})
	if !deviations.RoutingPolicyTagSetEmbedded(ts.DUT) {
		t.Run("Verify Configuration for RPL TagSet", func(t *testing.T) {
			verifyRplConfig(t, ts.DUT, getTagSetName(ts.DUT, v4RoutePolicy, v4Statement, "v4"), oc.UnionUint32(v4Tag))
		})
	}
	verifyPrefix(t, ts, shouldBePresent)
}

func verifyMatchingV6PrefixWithTag(t *testing.T, ts *isissession.TestSession) {

	verifyV6Prefix(t, ts, !shouldBePresent)

	t.Run("Configuring correct tag value", func(t *testing.T) {
		v6tagSet := getTagSetName(ts.DUT, v6RoutePolicy, v6Statement, "v6")
		gnmi.Replace(t, ts.DUT, gnmi.OC().RoutingPolicy().DefinedSets().TagSet(v6tagSet).TagValue().Config(), []oc.RoutingPolicy_DefinedSets_TagSet_TagValue_Union{oc.UnionUint32(v6Tag)})
	})
	if !deviations.RoutingPolicyTagSetEmbedded(ts.DUT) {
		t.Run("Verify Configuration for RPL TagSet", func(t *testing.T) {
			verifyRplConfig(t, ts.DUT, getTagSetName(ts.DUT, v6RoutePolicy, v6Statement, "v6"), oc.UnionUint32(v6Tag))
		})
	}
	verifyV6Prefix(t, ts, shouldBePresent)
}

func TestStaticToISISRedistribution(t *testing.T) {
	var ts *isissession.TestSession

	t.Run("Initial Setup", func(t *testing.T) {
		t.Run("Configure ISIS on DUT", func(t *testing.T) {
			ts = isissession.MustNew(t).WithISIS()
			if err := ts.PushDUT(context.Background(), t); err != nil {
				t.Fatalf("Unable to push initial DUT config: %v", err)
			}
		})

		t.Run("Configure Static Route on DUT", func(t *testing.T) {
			ipv4Mask := strconv.FormatUint(uint64(v4RoutePrefix), 10)
			ipv6Mask := strconv.FormatUint(uint64(v6RoutePrefix), 10)
			configureStaticRoute(t, ts.DUT, v4Route, ipv4Mask, 40, 104, v6Route, ipv6Mask, 60, 106)
		})

		t.Run("OTG Configuration", func(t *testing.T) {
			configureOTGFlows(t, ts.ATETop, ts)
			advertiseRoutesWithISIS(t, ts)
			ts.PushAndStart(t)
			ts.MustAdjacency(t)

			otgutils.WaitForARP(t, ts.ATE.OTG(), ts.ATETop, "IPv4")
			otgutils.WaitForARP(t, ts.ATE.OTG(), ts.ATETop, "IPv6")
		})
	})

	cases := []struct {
		desc               string
		policyStmtType     oc.E_RoutingPolicy_PolicyResultType
		metricPropogation  bool
		protoAf            oc.E_Types_ADDRESS_FAMILY
		RplName            string
		RplStatement       string
		verifyTrafficStats bool
		verifyRouteFunc    func(t *testing.T, ts *isissession.TestSession)
		trafficFlows       []string
		TagSetCondition    bool
		PrefixSetCondition bool
	}{{
		desc:              "RT-2.12.1: Redistribute IPv4 static route to IS-IS with metric propagation disabled",
		metricPropogation: true,
		protoAf:           oc.Types_ADDRESS_FAMILY_IPV4,
		RplName:           "DEFAULT-POLICY-PASS-ALL-V4",
		RplStatement:      "PASS-ALL",
		policyStmtType:    oc.RoutingPolicy_PolicyResultType_ACCEPT_ROUTE,
		verifyRouteFunc:   verifyMatchingPrefixWithoutMetricPropagation,
	}, {
		desc:              "RT-2.12.2: Redistribute IPv6 static route to IS-IS with metric propagation disabled",
		metricPropogation: true,
		protoAf:           oc.Types_ADDRESS_FAMILY_IPV6,
		RplName:           "DEFAULT-POLICY-PASS-ALL-V6",
		RplStatement:      "PASS-ALL",
		policyStmtType:    oc.RoutingPolicy_PolicyResultType_ACCEPT_ROUTE,
		verifyRouteFunc:   verifyMatchingV6PrefixWithoutMetricPropagation,
	}, {
		desc:              "RT-2.12.3: Redistribute IPv4 static route to IS-IS with metric propagation enabled",
		metricPropogation: false,
		protoAf:           oc.Types_ADDRESS_FAMILY_IPV4,
		RplName:           "DEFAULT-POLICY-PASS-ALL-V4",
		RplStatement:      "PASS-ALL",
		policyStmtType:    oc.RoutingPolicy_PolicyResultType_ACCEPT_ROUTE,
		verifyRouteFunc:   verifyMatchingPrefixWithMetricPropagation,
	}, {
		desc:              "RT-2.12.4: Redistribute IPv6 static route to IS-IS with metric propogation enabled",
		metricPropogation: false,
		protoAf:           oc.Types_ADDRESS_FAMILY_IPV6,
		RplName:           "DEFAULT-POLICY-PASS-ALL-V6",
		RplStatement:      "PASS-ALL",
		policyStmtType:    oc.RoutingPolicy_PolicyResultType_ACCEPT_ROUTE,
		verifyRouteFunc:   verifyMatchingV6PrefixWithMetricPropagation,
	}, {
		desc:              "RT-2.12.5: Redistribute IPv4 and IPv6 static route to IS-IS with default-import-policy set to reject",
		metricPropogation: false,
		protoAf:           oc.Types_ADDRESS_FAMILY_IPV4,
		RplName:           "DEFAULT-POLICY-PASS-ALL-V4",
		RplStatement:      "PASS-ALL",
		policyStmtType:    oc.RoutingPolicy_PolicyResultType_REJECT_ROUTE,
		verifyRouteFunc:   verifyNonMatchingPrefix,
	}, {
		desc:               "RT-2.12.6: Redistribute IPv4 static route to IS-IS matching a prefix using a route-policy",
		protoAf:            oc.Types_ADDRESS_FAMILY_IPV4,
		RplName:            v4RoutePolicy,
		metricPropogation:  false,
		policyStmtType:     oc.RoutingPolicy_PolicyResultType_ACCEPT_ROUTE,
		verifyTrafficStats: true,
		trafficFlows:       []string{v4Flow},
		PrefixSetCondition: true,
		verifyRouteFunc:    verifyMatchingPrefixWithMetricPropagationWithRoutePolicy,
	}, {
		desc:               "RT-2.12.7: Redistribute IPv4 static route to IS-IS matching a tag",
		protoAf:            oc.Types_ADDRESS_FAMILY_IPV4,
		RplName:            v4RoutePolicy,
		metricPropogation:  false,
		policyStmtType:     oc.RoutingPolicy_PolicyResultType_ACCEPT_ROUTE,
		verifyTrafficStats: true,
		trafficFlows:       []string{v4Flow},
		TagSetCondition:    true,
		verifyRouteFunc:    verifyMatchingPrefixWithTag,
	}, {
		desc:               "RT-2.12.8: Redistribute IPv6 static route to IS-IS matching a prefix using a route-policy",
		protoAf:            oc.Types_ADDRESS_FAMILY_IPV6,
		RplName:            v6RoutePolicy,
<<<<<<< HEAD
		metricPropogation:  false,
=======
		metricPropogation:  true,
>>>>>>> ebde2474
		policyStmtType:     oc.RoutingPolicy_PolicyResultType_ACCEPT_ROUTE,
		verifyTrafficStats: true,
		trafficFlows:       []string{v6Flow},
		PrefixSetCondition: true,
		verifyRouteFunc:    verifyMatchingV6PrefixWithMetricPropagationWithRoutePolicy,
	}, {
		desc:               "RT-2.12.9: Redistribute IPv6 static route to IS-IS matching a prefix using a tag",
		protoAf:            oc.Types_ADDRESS_FAMILY_IPV6,
		RplName:            v6RoutePolicy,
		metricPropogation:  false,
		policyStmtType:     oc.RoutingPolicy_PolicyResultType_ACCEPT_ROUTE,
		verifyTrafficStats: true,
		trafficFlows:       []string{v6Flow},
		TagSetCondition:    true,
		verifyRouteFunc:    verifyMatchingV6PrefixWithTag,
	}}

	for _, tc := range cases {
		if deviations.MatchTagSetConditionUnsupported(ts.DUT) && tc.TagSetCondition {
			t.Skipf("Skipping test case %s due to match tag set condition not supported", tc.desc)
		}

		dni := deviations.DefaultNetworkInstance(ts.DUT)

		t.Run(tc.desc, func(t *testing.T) {
			t.Run(fmt.Sprintf("Configure Policy Type %s", tc.policyStmtType.String()), func(t *testing.T) {
				rpl, err := configureRoutePolicy(ts.DUT, tc.RplName, tc.RplStatement, tc.PrefixSetCondition,
					tc.TagSetCondition, tc.policyStmtType)
				if err != nil {
					fmt.Println("Error configuring route policy:", err)
					return
				}
				gnmi.Update(t, ts.DUT, gnmi.OC().RoutingPolicy().Config(), rpl)
			})

			if tc.TagSetCondition {
<<<<<<< HEAD
				if !deviations.RoutingPolicyTagSetEmbedded(ts.DUT) {
					t.Run("Verify Configuration for RPL TagSet", func(t *testing.T) {
						verifyRplConfig(t, ts.DUT, getTagSetName(ts.DUT, tc.RplName, v4Statement, "v4"), oc.UnionUint32(tagValue))
						verifyRplConfig(t, ts.DUT, getTagSetName(ts.DUT, tc.RplName, v6Statement, "v6"), oc.UnionUint32(tagValue))
					})
				}
=======
				t.Run("Verify Configuration for RPL TagSet", func(t *testing.T) {
					verifyRplConfig(t, ts.DUT, getTagSetName(ts.DUT, tc.RplName, v4Statement, "v4"), oc.UnionUint32(V4tagValue))
					verifyRplConfig(t, ts.DUT, getTagSetName(ts.DUT, tc.RplName, v6Statement, "v6"), oc.UnionUint32(V6tagValue))
				})
>>>>>>> ebde2474
			}

			t.Run(fmt.Sprintf("Attach RPL %v Type %v to ISIS %v", tc.RplName, tc.policyStmtType.String(), dni), func(t *testing.T) {
				isisImportPolicyConfig(t, ts.DUT, tc.RplName, protoSrc, protoDst, tc.protoAf, tc.metricPropogation)
			})

			t.Run(fmt.Sprintf("Verify RPL %v Attributes", tc.RplName), func(t *testing.T) {
				getAndVerifyIsisImportPolicy(t, ts.DUT, tc.metricPropogation, tc.RplName, tc.protoAf.String())
			})

			tc.verifyRouteFunc(t, ts)

			if tc.verifyTrafficStats {
				t.Run(fmt.Sprintf("Verify traffic for %s", tc.trafficFlows), func(t *testing.T) {

					ts.ATE.OTG().StartTraffic(t)
					time.Sleep(trafficDuration)
					ts.ATE.OTG().StopTraffic(t)

					for _, flow := range tc.trafficFlows {
						loss := otgutils.GetFlowLossPct(t, ts.ATE.OTG(), flow, 20*time.Second)
						if loss > lossTolerance {
							t.Errorf("Traffic loss too high for flow %s", flow)
						} else {
							t.Logf("Traffic loss for flow %s is %v", flow, loss)
						}
					}
				})
			}
		})
	}
}<|MERGE_RESOLUTION|>--- conflicted
+++ resolved
@@ -64,7 +64,6 @@
 	protoDst        = oc.PolicyTypes_INSTALL_PROTOCOL_TYPE_ISIS
 	dummyV6         = "2001:db8::192:0:2:d"
 	dummyMAC        = "00:1A:11:00:0A:BC"
-<<<<<<< HEAD
 	tagValue        = 100
 	v4Tag           = 40
 	v6Tag           = 60
@@ -73,10 +72,8 @@
 	isisMetric      = uint32(1000)
 	metricZero      = uint32(0)
 	shouldBePresent = true
-=======
 	V4tagValue      = 40
 	V6tagValue      = 60
->>>>>>> ebde2474
 )
 
 var (
@@ -633,11 +630,7 @@
 		desc:               "RT-2.12.8: Redistribute IPv6 static route to IS-IS matching a prefix using a route-policy",
 		protoAf:            oc.Types_ADDRESS_FAMILY_IPV6,
 		RplName:            v6RoutePolicy,
-<<<<<<< HEAD
-		metricPropogation:  false,
-=======
 		metricPropogation:  true,
->>>>>>> ebde2474
 		policyStmtType:     oc.RoutingPolicy_PolicyResultType_ACCEPT_ROUTE,
 		verifyTrafficStats: true,
 		trafficFlows:       []string{v6Flow},
@@ -674,20 +667,12 @@
 			})
 
 			if tc.TagSetCondition {
-<<<<<<< HEAD
 				if !deviations.RoutingPolicyTagSetEmbedded(ts.DUT) {
 					t.Run("Verify Configuration for RPL TagSet", func(t *testing.T) {
-						verifyRplConfig(t, ts.DUT, getTagSetName(ts.DUT, tc.RplName, v4Statement, "v4"), oc.UnionUint32(tagValue))
-						verifyRplConfig(t, ts.DUT, getTagSetName(ts.DUT, tc.RplName, v6Statement, "v6"), oc.UnionUint32(tagValue))
+						verifyRplConfig(t, ts.DUT, getTagSetName(ts.DUT, tc.RplName, v4Statement, "v4"), oc.UnionUint32(V4tagValue))
+						verifyRplConfig(t, ts.DUT, getTagSetName(ts.DUT, tc.RplName, v6Statement, "v6"), oc.UnionUint32(V6tagValue))
 					})
 				}
-=======
-				t.Run("Verify Configuration for RPL TagSet", func(t *testing.T) {
-					verifyRplConfig(t, ts.DUT, getTagSetName(ts.DUT, tc.RplName, v4Statement, "v4"), oc.UnionUint32(V4tagValue))
-					verifyRplConfig(t, ts.DUT, getTagSetName(ts.DUT, tc.RplName, v6Statement, "v6"), oc.UnionUint32(V6tagValue))
-				})
->>>>>>> ebde2474
-			}
 
 			t.Run(fmt.Sprintf("Attach RPL %v Type %v to ISIS %v", tc.RplName, tc.policyStmtType.String(), dni), func(t *testing.T) {
 				isisImportPolicyConfig(t, ts.DUT, tc.RplName, protoSrc, protoDst, tc.protoAf, tc.metricPropogation)
