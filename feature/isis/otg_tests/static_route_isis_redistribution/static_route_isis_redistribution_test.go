// Copyright 2024 Google LLC
//
// Licensed under the Apache License, Version 2.0 (the "License");
// you may not use this file except in compliance with the License.
// You may obtain a copy of the License at
//
//     http://www.apache.org/licenses/LICENSE-2.0
//
// Unless required by applicable law or agreed to in writing, software
// distributed under the License is distributed on an "AS IS" BASIS,
// WITHOUT WARRANTIES OR CONDITIONS OF ANY KIND, either express or implied.
// See the License for the specific language governing permissions and
// limitations under the License.

package static_route_isis_redistribution_test

import (
	"context"
	"encoding/json"
	"fmt"
	"strconv"
	"testing"
	"time"

	"github.com/open-traffic-generator/snappi/gosnappi"
	"github.com/openconfig/featureprofiles/internal/deviations"
	"github.com/openconfig/featureprofiles/internal/fptest"
	"github.com/openconfig/featureprofiles/internal/isissession"
	"github.com/openconfig/featureprofiles/internal/otgutils"
	gpb "github.com/openconfig/gnmi/proto/gnmi"
	"github.com/openconfig/ondatra"
	"github.com/openconfig/ondatra/gnmi"
	"github.com/openconfig/ondatra/gnmi/oc"
	otgtelemetry "github.com/openconfig/ondatra/gnmi/otg"
	"github.com/openconfig/ygnmi/ygnmi"
	"github.com/openconfig/ygot/ygot"
)

const (
	lossTolerance   = float64(1)
	ipv4PrefixLen   = 30
	ipv6PrefixLen   = 126
	v4Route         = "192.168.10.0"
	v4TrafficStart  = "192.168.10.1"
	v4RoutePrefix   = uint32(24)
	v6Route         = "2024:db8:128:128:0:0:0:0"
	v6TrafficStart  = "2024:db8:128:128::1"
	v6RoutePrefix   = uint32(64)
	dp2v4Route      = "192.168.1.4"
	dp2v4Prefix     = uint32(30)
	dp2v6Route      = "2001:DB8::0"
	dp2v6Prefix     = uint32(126)
	v4Flow          = "v4Flow"
	v6Flow          = "v6Flow"
	trafficDuration = 30 * time.Second
	prefixMatch     = "exact"
	v4tagSet        = "tag-set-v4"
	v4RoutePolicy   = "route-policy-v4"
	v4Statement     = "statement-v4"
	v4PrefixSet     = "prefix-set-v4"
	v6tagSet        = "tag-set-v6"
	v6RoutePolicy   = "route-policy-v6"
	v6Statement     = "statement-v6"
	v6PrefixSet     = "prefix-set-v6"
	protoSrc        = oc.PolicyTypes_INSTALL_PROTOCOL_TYPE_STATIC
	protoDst        = oc.PolicyTypes_INSTALL_PROTOCOL_TYPE_ISIS
	dummyV6         = "2001:db8::192:0:2:d"
	dummyMAC        = "00:1A:11:00:0A:BC"
	tagValue        = 100
	v4Metric        = uint32(104)
	v6Metric        = uint32(106)
	isisMetric      = uint32(1000)
	metricZero      = uint32(0)
	shouldBePresent = true
	V4tagValue      = 40
	V6tagValue      = 60
)

var (
	advertisedIPv4 = ipAddr{address: dp2v4Route, prefix: dp2v4Prefix}
	advertisedIPv6 = ipAddr{address: dp2v6Route, prefix: dp2v6Prefix}
)

func TestMain(m *testing.M) {
	fptest.RunTests(m)
}

type ipAddr struct {
	address string
	prefix  uint32
}

type TableConnectionConfig struct {
	ImportPolicy             []string `json:"import-policy"`
	DisableMetricPropagation bool     `json:"disable-metric-propagation"`
	DstProtocol              string   `json:"dst-protocol"`
	AddressFamily            string   `json:"address-family"`
	SrcProtocol              string   `json:"src-protocol"`
}

func getAndVerifyIsisImportPolicy(t *testing.T,
	dut *ondatra.DUTDevice, DisableMetricValue bool,
	RplName string, addressFamily string) {

	gnmiClient := dut.RawAPIs().GNMI(t)
	getResponse, err := gnmiClient.Get(context.Background(), &gpb.GetRequest{
		Path: []*gpb.Path{{
			Elem: []*gpb.PathElem{
				{Name: "network-instances"},
				{Name: "network-instance", Key: map[string]string{"name": "DEFAULT"}},
				{Name: "table-connections"},
				{Name: "table-connection", Key: map[string]string{
					"src-protocol":   "STATIC",
					"dst-protocol":   "ISIS",
					"address-family": addressFamily}},
				{Name: "config"},
			},
		}},
		Type:     gpb.GetRequest_CONFIG,
		Encoding: gpb.Encoding_JSON_IETF,
	})

	if err != nil {
		t.Fatalf("failed due to %v", err)
	}
	t.Log("Received parameters of table connections")

	t.Log("Verify Get outputs ")
	for _, notification := range getResponse.Notification {
		for _, update := range notification.Update {
			if update.Path != nil {
				var config TableConnectionConfig
				err = json.Unmarshal(update.Val.GetJsonIetfVal(), &config)
				if err != nil {
					t.Fatalf("Failed to unmarshal JSON: %v", err)
				}
				if config.SrcProtocol != "openconfig-policy-types:STATIC" {
					t.Fatalf("src-protocol is not set to STATIC as expected")
				}
				if config.DstProtocol != "openconfig-policy-types:ISIS" {
					t.Fatalf("dst-protocol is not set to ISIS as expected")
				}
				addressFamilyMatchString := fmt.Sprintf("openconfig-types:%s", addressFamily)
				if config.AddressFamily != addressFamilyMatchString {
					t.Fatalf("address-family is not set to %s as expected", addressFamily)
				}
				if !deviations.SkipSettingDisableMetricPropagation(dut) {
					if config.DisableMetricPropagation != DisableMetricValue {
						t.Fatalf("disable-metric-propagation is not set to %v as expected", DisableMetricValue)
					}
				}
				for _, i := range config.ImportPolicy {
					if i != RplName {
						t.Fatalf("import-policy is not set to %s as expected", RplName)
					}
				}
				t.Logf("Table Connection Details:\n"+
					"SRC PROTO GOT %v WANT STATIC\n"+
					"DST PROTO GOT %v WANT ISIS\n"+
					"ADDRESS FAMILY GOT %v WANT %v\n"+
					"DISABLEMETRICPROPAGATION GOT %v WANT %v\n", config.SrcProtocol,
					config.DstProtocol, config.AddressFamily, addressFamily,
					config.DisableMetricPropagation, DisableMetricValue)
			}
		}
	}
}

func isisImportPolicyConfig(t *testing.T, dut *ondatra.DUTDevice, policyName string,
	srcProto oc.E_PolicyTypes_INSTALL_PROTOCOL_TYPE,
	dstProto oc.E_PolicyTypes_INSTALL_PROTOCOL_TYPE,
	addfmly oc.E_Types_ADDRESS_FAMILY,
	metricPropagation bool) {

	t.Log("configure redistribution under isis")

	dni := deviations.DefaultNetworkInstance(dut)

	batchSet := &gnmi.SetBatch{}
	d := oc.Root{}
	tableConn := d.GetOrCreateNetworkInstance(dni).GetOrCreateTableConnection(srcProto, dstProto, addfmly)
	tableConn.SetImportPolicy([]string{policyName})
	if !deviations.SkipSettingDisableMetricPropagation(dut) {
		tableConn.SetDisableMetricPropagation(metricPropagation)
	}
	if deviations.EnableTableConnections(dut) {
		fptest.ConfigEnableTbNative(t, dut)
	}
	gnmi.BatchReplace(batchSet, gnmi.OC().NetworkInstance(dni).TableConnection(srcProto, dstProto, addfmly).Config(), tableConn)

	if deviations.SamePolicyAttachedToAllAfis(dut) {
		if addfmly == oc.Types_ADDRESS_FAMILY_IPV4 {
			addfmly = oc.Types_ADDRESS_FAMILY_IPV6
		} else {
			addfmly = oc.Types_ADDRESS_FAMILY_IPV4
		}
		tableConn1 := d.GetOrCreateNetworkInstance(dni).GetOrCreateTableConnection(srcProto, dstProto, addfmly)
		tableConn1.SetImportPolicy([]string{policyName})
		if !deviations.SkipSettingDisableMetricPropagation(dut) {
			tableConn1.SetDisableMetricPropagation(metricPropagation)
		}
		gnmi.BatchReplace(batchSet, gnmi.OC().NetworkInstance(dni).TableConnection(srcProto, dstProto, addfmly).Config(), tableConn1)
	}

	batchSet.Set(t, dut)
}

func configureRoutePolicy(dut *ondatra.DUTDevice, rplName string, statement string, prefixSetCond, tagSetCond bool,
	rplType oc.E_RoutingPolicy_PolicyResultType) (*oc.RoutingPolicy, error) {

	d := &oc.Root{}
	rp := d.GetOrCreateRoutingPolicy()
	pdef := rp.GetOrCreatePolicyDefinition(rplName)

	if prefixSetCond {
		// Condition for prefix set configuration
		stmt1, err := pdef.AppendNewStatement(v4Statement)
		if err != nil {
			return nil, err
		}
		v4Prefix := v4Route + "/" + strconv.FormatUint(uint64(v4RoutePrefix), 10)
		pset := rp.GetOrCreateDefinedSets().GetOrCreatePrefixSet(v4PrefixSet)
		pset.GetOrCreatePrefix(v4Prefix, prefixMatch)
		if !deviations.SkipPrefixSetMode(dut) {
			pset.SetMode(oc.PrefixSet_Mode_IPV4)
		}
		stmt1.GetOrCreateConditions().GetOrCreateMatchPrefixSet().SetPrefixSet(v4PrefixSet)
		stmt1.GetOrCreateActions().SetPolicyResult(rplType)
		stmt1.GetOrCreateActions().GetOrCreateIsisActions().SetSetLevel(2)
		stmt1.GetOrCreateActions().GetOrCreateIsisActions().SetSetMetricStyleType(oc.IsisPolicy_MetricStyle_WIDE_METRIC)
		stmt1.GetOrCreateActions().GetOrCreateIsisActions().SetSetMetric(isisMetric)

		stmt2, err := pdef.AppendNewStatement(v6Statement)
		if err != nil {
			return nil, err
		}
		v6Prefix := v6Route + "/" + strconv.FormatUint(uint64(v6RoutePrefix), 10)
		pset = rp.GetOrCreateDefinedSets().GetOrCreatePrefixSet(v6PrefixSet)
		pset.GetOrCreatePrefix(v6Prefix, prefixMatch)
		if !deviations.SkipPrefixSetMode(dut) {
			pset.SetMode(oc.PrefixSet_Mode_IPV6)
		}
		stmt2.GetOrCreateConditions().GetOrCreateMatchPrefixSet().SetPrefixSet(v6PrefixSet)
		stmt2.GetOrCreateActions().SetPolicyResult(rplType)
		stmt2.GetOrCreateActions().GetOrCreateIsisActions().SetSetLevel(2)
		stmt2.GetOrCreateActions().GetOrCreateIsisActions().SetSetMetricStyleType(oc.IsisPolicy_MetricStyle_WIDE_METRIC)
		stmt2.GetOrCreateActions().GetOrCreateIsisActions().SetSetMetric(isisMetric)
	} else if tagSetCond {
		// Condition for tag set configuration
		stmt1, err := pdef.AppendNewStatement(v4Statement)
		if err != nil {
			return nil, err
		}
		tagSet1 := rp.GetOrCreateDefinedSets().GetOrCreateTagSet(v4tagSet)
		tagSet1.SetTagValue([]oc.RoutingPolicy_DefinedSets_TagSet_TagValue_Union{oc.UnionUint32(tagValue)})
		stmt1.GetOrCreateConditions().GetOrCreateMatchTagSet().SetTagSet(v4tagSet)
		stmt1.GetOrCreateActions().SetPolicyResult(rplType)

		stmt2, err := pdef.AppendNewStatement(v6Statement)
		if err != nil {
			return nil, err
		}
		tagSet2 := rp.GetOrCreateDefinedSets().GetOrCreateTagSet(v6tagSet)
		tagSet2.SetTagValue([]oc.RoutingPolicy_DefinedSets_TagSet_TagValue_Union{oc.UnionUint32(tagValue)})
		stmt2.GetOrCreateConditions().GetOrCreateMatchTagSet().SetTagSet(v6tagSet)
		stmt2.GetOrCreateActions().SetPolicyResult(rplType)
	} else {
		// Create a common statement
		stmt, err := pdef.AppendNewStatement(statement)
		if err != nil {
			return nil, err
		}
		stmt.GetOrCreateActions().SetPolicyResult(rplType)
	}

	return rp, nil
}

func configureStaticRoute(t *testing.T,
	dut *ondatra.DUTDevice,
	ipv4Route string,
	ipv4Mask string,
	tagValueV4 uint32,
	metricValueV4 uint32,
	ipv6Route string,
	ipv6Mask string,
	tagValueV6 uint32,
	metricValueV6 uint32) {

	staticRoute1 := ipv4Route + "/" + ipv4Mask
	staticRoute2 := ipv6Route + "/" + ipv6Mask

	ni := oc.NetworkInstance{Name: ygot.String(deviations.DefaultNetworkInstance(dut))}
	static := ni.GetOrCreateProtocol(oc.PolicyTypes_INSTALL_PROTOCOL_TYPE_STATIC, deviations.StaticProtocolName(dut))
	sr := static.GetOrCreateStatic(staticRoute1)
	sr.SetTag, _ = sr.To_NetworkInstance_Protocol_Static_SetTag_Union(tagValueV4)
	nh := sr.GetOrCreateNextHop("0")
	nh.NextHop = oc.UnionString(isissession.ATEISISAttrs.IPv4)
	nh.Metric = ygot.Uint32(metricValueV4)

	sr2 := static.GetOrCreateStatic(staticRoute2)
	sr2.SetTag, _ = sr.To_NetworkInstance_Protocol_Static_SetTag_Union(tagValueV6)
	nh2 := sr2.GetOrCreateNextHop("0")
	nh2.NextHop = oc.UnionString(isissession.ATEISISAttrs.IPv6)
	nh2.Metric = ygot.Uint32(metricValueV6)

	gnmi.Update(t, dut, gnmi.OC().NetworkInstance(deviations.DefaultNetworkInstance(dut)).Protocol(
		oc.PolicyTypes_INSTALL_PROTOCOL_TYPE_STATIC,
		deviations.StaticProtocolName(dut)).Config(),
		static)
}

func configureOTGFlows(t *testing.T, top gosnappi.Config, ts *isissession.TestSession) {
	t.Helper()

	srcV4 := ts.ATEIntf2.Ethernets().Items()[0].Ipv4Addresses().Items()[0]
	srcV6 := ts.ATEIntf2.Ethernets().Items()[0].Ipv6Addresses().Items()[0]

	dst1V4 := ts.ATEIntf1.Ethernets().Items()[0].Ipv4Addresses().Items()[0]
	dst1V6 := ts.ATEIntf1.Ethernets().Items()[0].Ipv6Addresses().Items()[0]

	v4F := top.Flows().Add()
	v4F.SetName(v4Flow).Metrics().SetEnable(true)
	v4F.TxRx().Device().SetTxNames([]string{srcV4.Name()}).SetRxNames([]string{dst1V4.Name()})

	v4FEth := v4F.Packet().Add().Ethernet()
	v4FEth.Src().SetValue(isissession.ATETrafficAttrs.MAC)

	v4FIp := v4F.Packet().Add().Ipv4()
	v4FIp.Src().SetValue(srcV4.Address())
	v4FIp.Dst().Increment().SetStart(v4TrafficStart).SetCount(254)

	eth := v4F.EgressPacket().Add().Ethernet()
	ethTag := eth.Dst().MetricTags().Add()
	ethTag.SetName("MACTrackingv4").SetOffset(36).SetLength(12)

	v6F := top.Flows().Add()
	v6F.SetName(v6Flow).Metrics().SetEnable(true)
	v6F.TxRx().Device().SetTxNames([]string{srcV6.Name()}).SetRxNames([]string{dst1V6.Name()})

	v6FEth := v6F.Packet().Add().Ethernet()
	v6FEth.Src().SetValue(isissession.ATETrafficAttrs.MAC)

	v6FIP := v6F.Packet().Add().Ipv6()
	v6FIP.Src().SetValue(srcV6.Address())
	v6FIP.Dst().Increment().SetStart(v6TrafficStart).SetCount(1)

	eth = v6F.EgressPacket().Add().Ethernet()
	ethTag = eth.Dst().MetricTags().Add()
	ethTag.SetName("MACTrackingv6").SetOffset(36).SetLength(12)
}

func advertiseRoutesWithISIS(t *testing.T, ts *isissession.TestSession) {
	t.Helper()

	// configure emulated network params
	net2v4 := ts.ATEIntf1.Isis().V4Routes().Add().SetName("v4-isisNet-dev1").SetLinkMetric(10)
	net2v4.Addresses().Add().SetAddress(advertisedIPv4.address).SetPrefix(advertisedIPv4.prefix)
	net2v6 := ts.ATEIntf1.Isis().V6Routes().Add().SetName("v6-isisNet-dev1").SetLinkMetric(10)
	net2v6.Addresses().Add().SetAddress(advertisedIPv6.address).SetPrefix(advertisedIPv6.prefix)
}

func verifyRplConfig(t *testing.T, dut *ondatra.DUTDevice, tagSetName string, tagValue oc.UnionUint32) {
	tagSetState := gnmi.Get(t, dut, gnmi.OC().RoutingPolicy().DefinedSets().TagSet(tagSetName).TagValue().State())
	tagNameState := gnmi.Get(t, dut, gnmi.OC().RoutingPolicy().DefinedSets().TagSet(tagSetName).Name().State())

	setTagValue := []oc.RoutingPolicy_DefinedSets_TagSet_TagValue_Union{tagValue}

	for _, value := range tagSetState {
		configuredTagValue := []oc.RoutingPolicy_DefinedSets_TagSet_TagValue_Union{value}
		if setTagValue[0] == configuredTagValue[0] {
			t.Logf("Passed: setTagValue is %v and configuredTagValue is %v", setTagValue[0], configuredTagValue[0])
		} else {
			t.Errorf("Failed: setTagValue is %v and configuredTagValue is %v", setTagValue[0], configuredTagValue[0])
		}
	}
	t.Logf("verify tag name matches expected")
	if tagNameState != tagSetName {
		t.Errorf("Failed to get tag-set name got %s wanted %s", tagNameState, tagSetName)
	} else {
		t.Logf("Passed Found tag-set name got %s wanted %s", tagNameState, tagSetName)
	}
}

<<<<<<< HEAD
func getTagSetName(dut *ondatra.DUTDevice, policyName, stmtName, afStr string) string {
	if deviations.RoutingPolicyTagSetEmbedded(dut) {
		return fmt.Sprintf("%s %s", policyName, stmtName)
	}
	return fmt.Sprintf("tag-set-%s", afStr)
}

func verifyPrefix(t *testing.T, ts *isissession.TestSession, shouldBePresent bool) {

	t.Run("Verify Route on OTG", func(t *testing.T) {
		_, ok := gnmi.WatchAll(t, ts.ATE.OTG(), gnmi.OTG().IsisRouter("devIsis").LinkStateDatabase().LspsAny().Tlvs().ExtendedIpv4Reachability().Prefix(v4Route).State(), 30*time.Second, func(v *ygnmi.Value[*otgtelemetry.IsisRouter_LinkStateDatabase_Lsps_Tlvs_ExtendedIpv4Reachability_Prefix]) bool {
			prefix, present := v.Val()
			return present && prefix.GetPrefix() == v4Route
		}).Await(t)
		if shouldBePresent {
			if !ok {
				t.Errorf("Prefix not found, want: %s", v4Route)
			}
		} else {
			if ok {
				t.Errorf("Prefix found, not want: %s", v4Route)
			}
		}
	})
}

func verifyV6Prefix(t *testing.T, ts *isissession.TestSession, shouldBePresent bool) {

	t.Run("Verify Route on OTG", func(t *testing.T) {
		_, ok := gnmi.WatchAll(t, ts.ATE.OTG(), gnmi.OTG().IsisRouter("devIsis").LinkStateDatabase().LspsAny().Tlvs().Ipv6Reachability().Prefix(v6Route).State(), 30*time.Second, func(v *ygnmi.Value[*otgtelemetry.IsisRouter_LinkStateDatabase_Lsps_Tlvs_Ipv6Reachability_Prefix]) bool {
			prefix, present := v.Val()
			return present && prefix.GetPrefix() == v6Route
		}).Await(t)
		if shouldBePresent {
			if !ok {
				t.Errorf("Prefix not found, want: %s", v6Route)
			}
		} else {
			if ok {
				t.Errorf("Prefix found, not want: %s", v6Route)
			}
		}
	})
}

func verifyPrefixMetric(t *testing.T, ts *isissession.TestSession, expectedMetric uint32) {

	t.Run("Verify Route Metric on OTG", func(t *testing.T) {
		metricInReceivedLsp := gnmi.GetAll(t, ts.ATE.OTG(), gnmi.OTG().IsisRouter("devIsis").LinkStateDatabase().LspsAny().Tlvs().ExtendedIpv4Reachability().Prefix(v4Route).Metric().State())[0]
		if metricInReceivedLsp != expectedMetric {
			t.Errorf("Metric not matched for v4 route. Expected %d got %d ", expectedMetric, metricInReceivedLsp)
		}
	})
}

func verifyV6PrefixMetric(t *testing.T, ts *isissession.TestSession, expectedMetric uint32) {

	t.Run("Verify Route Metric on OTG", func(t *testing.T) {
		metricInReceivedLsp := gnmi.GetAll(t, ts.ATE.OTG(), gnmi.OTG().IsisRouter("devIsis").LinkStateDatabase().LspsAny().Tlvs().Ipv6Reachability().Prefix(v6Route).Metric().State())[0]
		if metricInReceivedLsp != expectedMetric {
			t.Errorf("Metric not matched for v6 route. Expected %d got %d ", expectedMetric, metricInReceivedLsp)
		}
	})
}

func verifyMatchingPrefixWithoutMetricPropagation(t *testing.T, ts *isissession.TestSession) {

	verifyPrefix(t, ts, shouldBePresent)
	if !deviations.SkipSettingDisableMetricPropagation(ts.DUT) {
		verifyPrefixMetric(t, ts, metricZero)
	}
}

func verifyMatchingV6PrefixWithoutMetricPropagation(t *testing.T, ts *isissession.TestSession) {

	verifyV6Prefix(t, ts, shouldBePresent)
	if !deviations.SkipSettingDisableMetricPropagation(ts.DUT) {
		verifyV6PrefixMetric(t, ts, metricZero)
	}
}

func verifyMatchingPrefixWithMetricPropagation(t *testing.T, ts *isissession.TestSession) {

	verifyPrefix(t, ts, shouldBePresent)
	verifyPrefixMetric(t, ts, v4Metric)
}

func verifyMatchingV6PrefixWithMetricPropagation(t *testing.T, ts *isissession.TestSession) {

	verifyV6Prefix(t, ts, shouldBePresent)
	verifyV6PrefixMetric(t, ts, v6Metric)
}

func verifyNonMatchingPrefix(t *testing.T, ts *isissession.TestSession) {

	verifyPrefix(t, ts, !shouldBePresent)
}

func verifyMatchingPrefixWithMetricPropagationWithRoutePolicy(t *testing.T, ts *isissession.TestSession) {

	verifyPrefix(t, ts, shouldBePresent)
	verifyPrefixMetric(t, ts, isisMetric)
}

func verifyMatchingV6PrefixWithMetricPropagationWithRoutePolicy(t *testing.T, ts *isissession.TestSession) {

	verifyV6Prefix(t, ts, shouldBePresent)
	verifyV6PrefixMetric(t, ts, isisMetric)
}

func verifyMatchingPrefixWithTag(t *testing.T, ts *isissession.TestSession) {

	verifyPrefix(t, ts, !shouldBePresent)

	t.Run("Configuring correct tag value", func(t *testing.T) {
		v4tagSet := getTagSetName(ts.DUT, v4RoutePolicy, v4Statement, "v4")
		gnmi.Replace(t, ts.DUT, gnmi.OC().RoutingPolicy().DefinedSets().TagSet(v4tagSet).TagValue().Config(), []oc.RoutingPolicy_DefinedSets_TagSet_TagValue_Union{oc.UnionUint32(V4tagValue)})
	})
	if !deviations.RoutingPolicyTagSetEmbedded(ts.DUT) {
		t.Run("Verify Configuration for RPL TagSet", func(t *testing.T) {
			verifyRplConfig(t, ts.DUT, getTagSetName(ts.DUT, v4RoutePolicy, v4Statement, "v4"), oc.UnionUint32(V4tagValue))
		})
	}
	verifyPrefix(t, ts, shouldBePresent)
}

func verifyMatchingV6PrefixWithTag(t *testing.T, ts *isissession.TestSession) {

	verifyV6Prefix(t, ts, !shouldBePresent)

	t.Run("Configuring correct tag value", func(t *testing.T) {
		v6tagSet := getTagSetName(ts.DUT, v6RoutePolicy, v6Statement, "v6")
		gnmi.Replace(t, ts.DUT, gnmi.OC().RoutingPolicy().DefinedSets().TagSet(v6tagSet).TagValue().Config(), []oc.RoutingPolicy_DefinedSets_TagSet_TagValue_Union{oc.UnionUint32(V6tagValue)})
	})
	if !deviations.RoutingPolicyTagSetEmbedded(ts.DUT) {
		t.Run("Verify Configuration for RPL TagSet", func(t *testing.T) {
			verifyRplConfig(t, ts.DUT, getTagSetName(ts.DUT, v6RoutePolicy, v6Statement, "v6"), oc.UnionUint32(V6tagValue))
		})
	}
	verifyV6Prefix(t, ts, shouldBePresent)
}

=======
>>>>>>> 935bbdca
func TestStaticToISISRedistribution(t *testing.T) {
	var ts *isissession.TestSession

	t.Run("Initial Setup", func(t *testing.T) {
		t.Run("Configure ISIS on DUT", func(t *testing.T) {
			ts = isissession.MustNew(t).WithISIS()
			if err := ts.PushDUT(context.Background(), t); err != nil {
				t.Fatalf("Unable to push initial DUT config: %v", err)
			}
		})

		t.Run("Configure Static Route on DUT", func(t *testing.T) {
			ipv4Mask := strconv.FormatUint(uint64(v4RoutePrefix), 10)
			ipv6Mask := strconv.FormatUint(uint64(v6RoutePrefix), 10)
			configureStaticRoute(t, ts.DUT, v4Route, ipv4Mask, 40, 104, v6Route, ipv6Mask, 60, 106)
		})

		t.Run("OTG Configuration", func(t *testing.T) {
			configureOTGFlows(t, ts.ATETop, ts)
			advertiseRoutesWithISIS(t, ts)
			ts.PushAndStart(t)
			ts.MustAdjacency(t)

			otgutils.WaitForARP(t, ts.ATE.OTG(), ts.ATETop, "IPv4")
			otgutils.WaitForARP(t, ts.ATE.OTG(), ts.ATETop, "IPv6")
		})
	})

	cases := []struct {
		desc               string
		policyStmtType     oc.E_RoutingPolicy_PolicyResultType
		metricPropogation  bool
		protoAf            oc.E_Types_ADDRESS_FAMILY
		RplName            string
		RplStatement       string
		verifyTrafficStats bool
		verifyRouteFunc    func(t *testing.T, ts *isissession.TestSession)
		trafficFlows       []string
		TagSetCondition    bool
		PrefixSetCondition bool
	}{{
		desc:              "RT-2.12.1: Redistribute IPv4 static route to IS-IS with metric propagation disabled",
		metricPropogation: true,
		protoAf:           oc.Types_ADDRESS_FAMILY_IPV4,
		RplName:           "DEFAULT-POLICY-PASS-ALL-V4",
		RplStatement:      "PASS-ALL",
		policyStmtType:    oc.RoutingPolicy_PolicyResultType_ACCEPT_ROUTE,
		verifyRouteFunc:   verifyMatchingPrefixWithoutMetricPropagation,
	}, {
		desc:              "RT-2.12.2: Redistribute IPv6 static route to IS-IS with metric propagation disabled",
		metricPropogation: true,
		protoAf:           oc.Types_ADDRESS_FAMILY_IPV6,
		RplName:           "DEFAULT-POLICY-PASS-ALL-V6",
		RplStatement:      "PASS-ALL",
		policyStmtType:    oc.RoutingPolicy_PolicyResultType_ACCEPT_ROUTE,
		verifyRouteFunc:   verifyMatchingV6PrefixWithoutMetricPropagation,
	}, {
		desc:              "RT-2.12.3: Redistribute IPv4 static route to IS-IS with metric propagation enabled",
		metricPropogation: false,
		protoAf:           oc.Types_ADDRESS_FAMILY_IPV4,
		RplName:           "DEFAULT-POLICY-PASS-ALL-V4",
		RplStatement:      "PASS-ALL",
		policyStmtType:    oc.RoutingPolicy_PolicyResultType_ACCEPT_ROUTE,
		verifyRouteFunc:   verifyMatchingPrefixWithMetricPropagation,
	}, {
		desc:              "RT-2.12.4: Redistribute IPv6 static route to IS-IS with metric propogation enabled",
		metricPropogation: false,
		protoAf:           oc.Types_ADDRESS_FAMILY_IPV6,
		RplName:           "DEFAULT-POLICY-PASS-ALL-V6",
		RplStatement:      "PASS-ALL",
		policyStmtType:    oc.RoutingPolicy_PolicyResultType_ACCEPT_ROUTE,
		verifyRouteFunc:   verifyMatchingV6PrefixWithMetricPropagation,
	}, {
		desc:              "RT-2.12.5: Redistribute IPv4 and IPv6 static route to IS-IS with default-import-policy set to reject",
		metricPropogation: false,
		protoAf:           oc.Types_ADDRESS_FAMILY_IPV4,
		RplName:           "DEFAULT-POLICY-PASS-ALL-V4",
		RplStatement:      "PASS-ALL",
		policyStmtType:    oc.RoutingPolicy_PolicyResultType_REJECT_ROUTE,
		verifyRouteFunc:   verifyNonMatchingPrefix,
	}, {
		desc:               "RT-2.12.6: Redistribute IPv4 static route to IS-IS matching a prefix using a route-policy",
		protoAf:            oc.Types_ADDRESS_FAMILY_IPV4,
		RplName:            v4RoutePolicy,
		metricPropogation:  false,
		policyStmtType:     oc.RoutingPolicy_PolicyResultType_ACCEPT_ROUTE,
		verifyTrafficStats: true,
		trafficFlows:       []string{v4Flow},
		PrefixSetCondition: true,
		verifyRouteFunc:    verifyMatchingPrefixWithMetricPropagationWithRoutePolicy,
	}, {
		desc:               "RT-2.12.7: Redistribute IPv4 static route to IS-IS matching a tag",
		protoAf:            oc.Types_ADDRESS_FAMILY_IPV4,
		RplName:            v4RoutePolicy,
		metricPropogation:  false,
		policyStmtType:     oc.RoutingPolicy_PolicyResultType_ACCEPT_ROUTE,
		verifyTrafficStats: true,
		trafficFlows:       []string{v4Flow},
		TagSetCondition:    true,
		verifyRouteFunc:    verifyMatchingPrefixWithTag,
	}, {
		desc:               "RT-2.12.8: Redistribute IPv6 static route to IS-IS matching a prefix using a route-policy",
		protoAf:            oc.Types_ADDRESS_FAMILY_IPV6,
		RplName:            v6RoutePolicy,
		metricPropogation:  true,
		policyStmtType:     oc.RoutingPolicy_PolicyResultType_ACCEPT_ROUTE,
		verifyTrafficStats: true,
		trafficFlows:       []string{v6Flow},
		PrefixSetCondition: true,
		verifyRouteFunc:    verifyMatchingV6PrefixWithMetricPropagationWithRoutePolicy,
	}, {
		desc:               "RT-2.12.9: Redistribute IPv6 static route to IS-IS matching a prefix using a tag",
		protoAf:            oc.Types_ADDRESS_FAMILY_IPV6,
		RplName:            v6RoutePolicy,
		metricPropogation:  false,
		policyStmtType:     oc.RoutingPolicy_PolicyResultType_ACCEPT_ROUTE,
		verifyTrafficStats: true,
		trafficFlows:       []string{v6Flow},
		TagSetCondition:    true,
		verifyRouteFunc:    verifyMatchingV6PrefixWithTag,
	}}

	for _, tc := range cases {
		if deviations.MatchTagSetConditionUnsupported(ts.DUT) && tc.TagSetCondition {
			t.Skipf("Skipping test case %s due to match tag set condition not supported", tc.desc)
		}

		dni := deviations.DefaultNetworkInstance(ts.DUT)

		t.Run(tc.desc, func(t *testing.T) {
			t.Run(fmt.Sprintf("Configure Policy Type %s", tc.policyStmtType.String()), func(t *testing.T) {
				rpl, err := configureRoutePolicy(ts.DUT, tc.RplName, tc.RplStatement, tc.PrefixSetCondition,
					tc.TagSetCondition, tc.policyStmtType)
				if err != nil {
					fmt.Println("Error configuring route policy:", err)
					return
				}
				gnmi.Update(t, ts.DUT, gnmi.OC().RoutingPolicy().Config(), rpl)
			})

			if tc.TagSetCondition {
<<<<<<< HEAD
				if !deviations.RoutingPolicyTagSetEmbedded(ts.DUT) {
					t.Run("Verify Configuration for RPL TagSet", func(t *testing.T) {
						verifyRplConfig(t, ts.DUT, getTagSetName(ts.DUT, tc.RplName, v4Statement, "v4"), oc.UnionUint32(tagValue))
						verifyRplConfig(t, ts.DUT, getTagSetName(ts.DUT, tc.RplName, v6Statement, "v6"), oc.UnionUint32(tagValue))
					})
				}
=======
				t.Run("Verify Configuration for RPL TagSet", func(t *testing.T) {
					verifyRplConfig(t, ts.DUT, v4tagSet, oc.UnionUint32(V4tagValue))
					verifyRplConfig(t, ts.DUT, v6tagSet, oc.UnionUint32(V6tagValue))
				})
>>>>>>> 935bbdca
			}
			t.Run(fmt.Sprintf("Attach RPL %v Type %v to ISIS %v", tc.RplName, tc.policyStmtType.String(), dni), func(t *testing.T) {
				isisImportPolicyConfig(t, ts.DUT, tc.RplName, protoSrc, protoDst, tc.protoAf, tc.metricPropogation)
			})

			t.Run(fmt.Sprintf("Verify RPL %v Attributes", tc.RplName), func(t *testing.T) {
				getAndVerifyIsisImportPolicy(t, ts.DUT, tc.metricPropogation, tc.RplName, tc.protoAf.String())
			})

			tc.verifyRouteFunc(t, ts)

			if tc.verifyTrafficStats {
				t.Run(fmt.Sprintf("Verify traffic for %s", tc.trafficFlows), func(t *testing.T) {

					ts.ATE.OTG().StartTraffic(t)
					time.Sleep(trafficDuration)
					ts.ATE.OTG().StopTraffic(t)

					for _, flow := range tc.trafficFlows {
						loss := otgutils.GetFlowLossPct(t, ts.ATE.OTG(), flow, 20*time.Second)
						if loss > lossTolerance {
							t.Errorf("Traffic loss too high for flow %s", flow)
						} else {
							t.Logf("Traffic loss for flow %s is %v", flow, loss)
						}
					}
				})
			}
		})
	}
}<|MERGE_RESOLUTION|>--- conflicted
+++ resolved
@@ -382,14 +382,6 @@
 	}
 }
 
-<<<<<<< HEAD
-func getTagSetName(dut *ondatra.DUTDevice, policyName, stmtName, afStr string) string {
-	if deviations.RoutingPolicyTagSetEmbedded(dut) {
-		return fmt.Sprintf("%s %s", policyName, stmtName)
-	}
-	return fmt.Sprintf("tag-set-%s", afStr)
-}
-
 func verifyPrefix(t *testing.T, ts *isissession.TestSession, shouldBePresent bool) {
 
 	t.Run("Verify Route on OTG", func(t *testing.T) {
@@ -525,8 +517,6 @@
 	verifyV6Prefix(t, ts, shouldBePresent)
 }
 
-=======
->>>>>>> 935bbdca
 func TestStaticToISISRedistribution(t *testing.T) {
 	var ts *isissession.TestSession
 
@@ -668,20 +658,12 @@
 			})
 
 			if tc.TagSetCondition {
-<<<<<<< HEAD
-				if !deviations.RoutingPolicyTagSetEmbedded(ts.DUT) {
-					t.Run("Verify Configuration for RPL TagSet", func(t *testing.T) {
-						verifyRplConfig(t, ts.DUT, getTagSetName(ts.DUT, tc.RplName, v4Statement, "v4"), oc.UnionUint32(tagValue))
-						verifyRplConfig(t, ts.DUT, getTagSetName(ts.DUT, tc.RplName, v6Statement, "v6"), oc.UnionUint32(tagValue))
-					})
-				}
-=======
 				t.Run("Verify Configuration for RPL TagSet", func(t *testing.T) {
 					verifyRplConfig(t, ts.DUT, v4tagSet, oc.UnionUint32(V4tagValue))
 					verifyRplConfig(t, ts.DUT, v6tagSet, oc.UnionUint32(V6tagValue))
 				})
->>>>>>> 935bbdca
-			}
+			}
+      
 			t.Run(fmt.Sprintf("Attach RPL %v Type %v to ISIS %v", tc.RplName, tc.policyStmtType.String(), dni), func(t *testing.T) {
 				isisImportPolicyConfig(t, ts.DUT, tc.RplName, protoSrc, protoDst, tc.protoAf, tc.metricPropogation)
 			})
